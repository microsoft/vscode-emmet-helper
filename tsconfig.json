{
<<<<<<< HEAD
  "compilerOptions": {
    "target": "es6",
    "lib": ["es2016"],
    "module": "commonjs",
    "outDir": "out",
    "declaration": true
  },
  "exclude": ["node_modules", "out"]
=======
	"compilerOptions": {
		"target": "es6",
		"lib": [
			"es2016"
		],
		"module": "commonjs",
		"outDir": "./out",
		"allowJs": true

	},
	"exclude": [
		"node_modules",
		"out"
	]
>>>>>>> e0123a94
}<|MERGE_RESOLUTION|>--- conflicted
+++ resolved
@@ -1,27 +1,11 @@
 {
-<<<<<<< HEAD
   "compilerOptions": {
     "target": "es6",
     "lib": ["es2016"],
     "module": "commonjs",
     "outDir": "out",
-    "declaration": true
+    "declaration": true,
+    "allowJs": true
   },
   "exclude": ["node_modules", "out"]
-=======
-	"compilerOptions": {
-		"target": "es6",
-		"lib": [
-			"es2016"
-		],
-		"module": "commonjs",
-		"outDir": "./out",
-		"allowJs": true
-
-	},
-	"exclude": [
-		"node_modules",
-		"out"
-	]
->>>>>>> e0123a94
 }