--- conflicted
+++ resolved
@@ -1,10 +1,6 @@
 {
   "name": "vscode-emmet-helper",
-<<<<<<< HEAD
   "version": "2.1.1",
-=======
-  "version": "2.0.9",
->>>>>>> 7997f873
   "description": "Helper to use emmet modules in Visual Studio Code",
   "main": "./lib/cjs/emmetHelper.js",
   "module": "./lib/esm/emmetHelper.js",
